<!-- TOC depthFrom:1 depthTo:2 withLinks:1 updateOnSave:1 orderedList:0 -->

- [traktarr](#traktarr)
- [Demo](#demo)
- [Requirements](#requirements)
- [Installation](#installation)
	- [1. Base Install](#1-base-install)
	- [2. Create a Trakt Application](#2-create-a-trakt-application)
	- [3. Authenticate User(s) (optional)](#3-authenticate-users-optional)
- [Configuration](#configuration)
	- [Sample Configuration](#sample-configuration)
	- [Core](#core)
	- [Automatic](#automatic)
	- [Filters](#filters)
	- [Notifications](#notifications)
	- [Radarr](#radarr)
	- [Sonarr](#sonarr)
	- [Trakt](#trakt)
- [Usage](#usage)
	- [Automatic (Scheduled)](#automatic-scheduled)
	- [Manual (CLI)](#manual-cli)
	- [Examples (Manual)](#examples-manual)

<!-- /TOC -->

---

<<<<<<< HEAD
 [![made-with-python](https://img.shields.io/badge/Made%20with-Python-blue.svg)](https://www.python.org/) [![License: GPL v3](https://img.shields.io/badge/License-GPL%20v3-blue.svg)](https://github.com/l3uddz/traktarr/blob/master/LICENSE)
=======
[![made-with-python](https://img.shields.io/badge/Made%20with-Python-blue.svg)](https://www.python.org/)
[![License: GPL v3](https://img.shields.io/badge/License-GPL%20v3-blue.svg)](https://github.com/l3uddz/traktarr/blob/master/LICENSE)
>>>>>>> d9cc07ab
[![Feature Requests](https://img.shields.io/badge/Requests-Feathub-blue.svg)](http://feathub.com/l3uddz/traktarr)
[![Discord](https://img.shields.io/discord/381077432285003776.svg)](https://discord.gg/xmNYmSJ)


# traktarr

**traktarr** uses Trakt to add new shows into Sonarr and new movies into Radarr.

Types of Trakt lists supported:

- Official Trakt lists

  - Trending

  - Popular

  - Anticipated

  - Boxoffice

- Public lists

- Private lists*

  - Watchlist

  - Custom list(s)

\* Support for multiple (authenticated) users.


# Demo

Click to enlarge.

[![asciicast](assets/demo.gif)](https://asciinema.org/a/180044)


# Requirements

1. Ubuntu/Debian

2. Python 3.5 or higher (`sudo apt install python3 python3-pip`).

3. requirements.txt modules (see below).

# Installation

## 1. Base Install

Install traktarr to be run with `traktarr` command.

1. `cd /opt`

2. `sudo git clone https://github.com/l3uddz/traktarr`

3. `sudo chown -R user:group traktarr` (run `id` to find your user / group)

4. `cd traktarr`

5. `sudo python3 -m pip install -r requirements.txt`

6. `sudo ln -s /opt/traktarr/traktarr.py /usr/local/bin/traktarr`

7. `traktarr` - run once to generate a sample a config.json file.

8. `nano config.json` - edit preferences.

## 2. Create a Trakt Application

1. Create a Trakt application by going [here](https://trakt.tv/oauth/applications/new)

2. Enter a name for your application; for example `traktarr`

3. Enter `urn:ietf:wg:oauth:2.0:oob` in the `Redirect uri` field.

4. Click "SAVE APP".

5. Open the traktarr configuration file `config.json` and insert the Client ID in the `client_id` and the Client Secret in the `client_secret`, like this:

   ```
       {
           "trakt": {
               "client_id": "my_client_id",
               "client_secret": "my_client_secret_key"
           }
       }
   ```

## 3. Authenticate User(s) (optional)

For each user you want to access the private lists for (i.e. watchlist and/or custom lists), you will need to to authenticate that user.

Repeat the following steps for every user you want to authenticate:

1. Run `traktarr trakt_authentication`

2. You wil get the following prompt:

   ```
   - We're talking to Trakt to get your verification code. Please wait a moment...
   - Go to: https://trakt.tv/activate on any device and enter A0XXXXXX. We'll be polling Trakt every 5 seconds for a reply
   ```
3. Go to https://trakt.tv/activate.

4. Enter the code you see in your terminal.

5. Click continue.

6. If you are not logged in to Trakt, login now.

7. Click "Accept".

8. You will get the message: "Woohoo! Your device is now connected and will automatically refresh in a few seconds.".

You've now authenticated the user.

You can repeat this process for as many users as you like.


# Configuration

## Sample Configuration

```json
{
  "core": {
    "debug": false
  },
  "automatic": {
    "movies": {
      "anticipated": 3,
      "boxoffice": 10,
      "interval": 24,
      "popular": 3,
      "trending": 2
    },
    "shows": {
      "anticipated": 10,
      "interval": 48,
      "popular": 1,
      "trending": 2
    }
  },
  "filters": {
    "movies": {
      "allowed_countries": [
        "us",
        "gb",
        "ca"
      ],
      "blacklist_title_keywords": [
        "untitled",
        "barbie",
        "ufc"
      ],
      "blacklisted_genres": [
        "documentary",
        "music",
        "animation"
      ],
      "blacklisted_max_year": 2019,
      "blacklisted_min_runtime": 60,
      "blacklisted_min_year": 2000,
      "blacklisted_tmdb_ids": []
    },
    "shows": {
      "allowed_countries": [
        "us",
        "gb",
        "ca"
      ],
      "blacklisted_genres": [
        "animation",
        "game-show",
        "talk-show",
        "home-and-garden",
        "children",
        "reality",
        "anime",
        "news",
        "documentary",
        "special-interest"
      ],
      "blacklisted_max_year": 2019,
      "blacklisted_min_runtime": 15,
      "blacklisted_min_year": 2000,
      "blacklisted_networks": [
        "twitch",
        "youtube",
        "nickelodeon",
        "hallmark",
        "reelzchannel",
        "disney",
        "cnn",
        "cbbc",
        "the movie network",
        "teletoon",
        "cartoon network",
        "espn",
        "yahoo!",
        "fox sports"
      ],
      "blacklisted_tvdb_ids": []
    }
  },
  "notifications": {
    "pushover": {
      "service": "pushover",
      "app_token": "",
      "user_token": ""
    },
    "slack": {
      "service": "slack",
      "webhook_url": ""
    },
    "verbose": true
  },
  "radarr": {
    "api_key": "",
    "profile": "HD-1080p",
    "root_folder": "/movies/",
    "url": "http://localhost:7878/"
  },
  "sonarr": {
    "api_key": "",
    "profile": "HD-1080p",
    "root_folder": "/tv/",
    "tags": {},
    "url": "http://localhost:8989/"
  },
  "trakt": {
    "client_id": "",
    "client_secret": ""
  }
}
```


## Core

```json
"core": {
  "debug": false
},
```

`debug` - show debug messages.
  - Default is `false` (keep it off unless your having issues).


## Automatic
Used for automatic / scheduled traktarr tasks.

Movies can be run on a separate schedule then from Shows.

_Note: These settings are only needed if you plan to use traktarr on a schedule (i.e. via manual/CLI command only); see [Usage](#usage)._

```json
"automatic": {
  "movies": {
    "anticipated": 3,
    "boxoffice": 10,
    "interval": 24,
    "popular": 3,
    "trending": 2,
    "watchlist": {},
    "lists": {}
  },
  "shows": {
    "anticipated": 10,
    "interval": 48,
    "popular": 1,
    "trending": 2,
    "watchlist": {},
    "lists": {}
  }
},
```

`interval` - specify how often (in hours) to run traktarr task.

`anticipated`, `popular`, `trending`, `boxoffice` (movies only) - specify how many items from each Trakt list to find.

`watchlist` - specify which watchlists to fetch (see explanation below)

`lists` - specify which custom lists to fetch (see explanation below)

### Personal Watchlists

The watchlist task can be scheduled with a differtent item limit for every (authenticated) user.


So for every user, you will add: `"username": limit` to the watchlist key. For example:

```json
"automatic": {
  "movies": {
    "watchlist": {
        "user1": 10,
        "user2": 5
    }
  },
  "shows": {
    "watchlist": {
        "user1": 2,
        "user3": 1
    }
  }
},
```

Of course you can combine this with running the other list types as well.

### Custom Lists

You can also schedule any number of public or private custom lists.

For both public and private lists you'll need the url to that list. When viewing the list on Trakt, simply copy the url from the address bar of the your browser.

#### Public Lists

Public lists can be added by specifying the url and the item limit like this:

```json
"automatic": {
  "movies": {
    "lists": {
        "https://trakt.tv/users/rkerwin/lists/top-100-movies": 10
    }
  },
  "shows": {
    "lists": {
        "https://trakt.tv/users/claireaa/lists/top-100-tv-shows-of-all-time-ign": 10
    }
  }
},
```


#### Private Lists

Private lists can be added in two ways:

1. If there is only one authenticated user, you can add the private list just like any other public list:

```json
"automatic": {
  "movies": {
    "lists": {
        "https://trakt.tv/users/user/lists/my-private-movies-list": 10
    }
  },
  "shows": {
    "lists": {
        "https://trakt.tv/users/user/lists/my-private-shows-list": 10
    }
  }
},
```

2. If there are multiple authenticated users you want to fetch the lists from, you'll need to specify the username under `authenticate_as`.

_Note: The user should have access to the list (either own the list or a list that was shared to them by a friend)._

```json
"automatic": {
  "movies": {
    "lists": {
        "https://trakt.tv/users/user/lists/my-private-movies-list": {
            "authenticate_as": "user2",
            "limit": 10
        }
    }
  },
  "shows": {
    "lists": {
        "https://trakt.tv/users/user/lists/my-private-shows-list": {
            "authenticate_as": "user2",
            "limit": 10
        }
    }
  }
},
```


## Filters

Use filters to specify the movie/shows's country of origin or blacklist (i.e. filter-out) certain keywords, genres, years, runtime, or specific movies/shows.

### Movies

```json
  "movies": {
    "allowed_countries": [
      "us",
      "gb",
      "ca"
    ],
    "blacklist_title_keywords": [
      "untitled",
      "barbie"
    ],
    "blacklisted_genres": [
      "documentary",
      "music",
      "animation"
    ],
    "blacklisted_max_year": 2019,
    "blacklisted_min_runtime": 60,
    "blacklisted_min_year": 2000,
    "blacklisted_tmdb_ids": []
  },
```

`allowed_countries` - allowed countries of origin.

`blacklist_title_keywords` - blacklist certain words in titles.

`blacklisted_genres` - blacklist certain genres.

`blacklisted_max_year` - blacklist release dates after specified year.

`blacklisted_min_runtime` - blacklist runtime duration lower than specified time (in minutes).

`blacklisted_min_year` - blacklist release dates before specified year.

`blacklisted_tmdb_ids` - blacklist certain movies with their TMDB IDs.

### Shows

```json
"shows": {
  "allowed_countries": [
    "us",
    "gb",
    "ca"
  ],
  "blacklisted_genres": [
    "animation",
    "game-show",
    "talk-show",
    "home-and-garden",
    "children",
    "reality",
    "anime",
    "news",
    "documentary",
    "special-interest"
  ],
  "blacklisted_max_year": 2019,
  "blacklisted_min_runtime": 15,
  "blacklisted_min_year": 2000,
  "blacklisted_networks": [
    "twitch",
    "youtube",
    "nickelodeon",
    "hallmark",
    "reelzchannel",
    "disney",
    "cnn",
    "cbbc",
    "the movie network",
    "teletoon",
    "cartoon network",
    "espn",
    "yahoo!",
    "fox sports"
  ],
  "blacklisted_tvdb_ids": []
}
```

`allowed_countries` - allowed countries of origin.

`blacklisted_genres` - blacklist certain genres.

`blacklisted_max_year` - blacklist release dates after specified year.

`blacklisted_min_runtime` - blacklist runtime duration lower than specified time (in minutes).

`blacklisted_min_year` - blacklist release dates before specified year.

`blacklisted_networks` - blacklist certain network.

`blacklisted_tvdb_ids` - blacklist certain shows with their TVDB IDs.


## Notifications

Notification alerts for traktarr tasks.

_Note: Manual commands need the `--notifications` flag._

Currently, only Pushover and Slack are supported. More will be added later.


```json
"notifications": {
  "pushover": {
    "service": "pushover",
    "app_token": "",
    "user_token": ""
  },
  "slack": {
    "service": "slack",
    "webhook_url": ""
  },
  "verbose": true
},
```

`verbose` - toggle detailed notifications.
  - Default is `true` (keep it off unless your having issues).


### Pushover

`app_token` and `user_token` - retrieve from Pushover.net.

_Note: The key name (i.e the name right under notifications) can be anything, but the `"service":` must be exactly `"pushover"`._


### Slack

`webhook_url` - webhook URL you get after creating an "Incoming Webhook" under "Custom Integrations".

_Note: The key name (i.e the name right under notifications) can be anything, but the `"service":` must be exactly `"slack"`._


## Radarr

Radarr configuration.

```json
"radarr": {
  "api_key": "",
  "profile": "HD-1080p",
  "root_folder": "/movies/",
  "url": "http://localhost:7878"
},
```
`api_key` - Radarr's API Key.

`profile` - Profile that movies are assigned to.

`root_folder` - Root folder for movies.

`url` - Radarr's URL.


## Sonarr

Sonarr configuration.


```json
"sonarr": {
  "api_key": "",
  "profile": "HD-1080p",
  "root_folder": "/tv/",
  "tags": {},
  "url": "http://localhost:8989"
},
```

`api_key` - Sonarr's API Key.

`profile` - Profile that TV shows are assigned to.

`root_folder` - Root folder for TV shows.

`tags` - assign tags to shows based the network it airs on. More details on this below.

`url` - Sonarr's URL.


### Tags

The `tags` option allows Sonarr to assign tags to shows from specific television networks, so that Sonarr can filter in/out certain keywords from releases.

**Example:**

To show how tags work, we will create a tag `AMZN` and assign it to certain television networks that usually have AMZN releases.

1. First, we will create a tag in Sonarr (Settings > Indexers > Restrictions).

   ```
   Must contain: BluRay, Amazon, AMZN
   Must not contain:
   Tags: AMZN
   ```

2. And, finally, we will edit the traktarr config and assign the `AMZN` tag to some networks.

   ```json
   "tags": {
     "amzn": [
       "hbo",
       "amc",
       "usa network",
       "tnt",
       "starz",
       "the cw",
       "fx",
       "fox",
       "abc",
       "nbc",
       "cbs",
       "tbs",
       "amazon",
       "syfy",
       "cinemax",
       "bravo",
       "showtime",
       "paramount network"
     ]
   }
   ```

## Trakt

Trakt Authentication info:

```json
"trakt": {
  "client_id": "",
  "client_secret": ""
}
```

`client_id` - Fill in your Trakt API key (_Client ID_).

`client_secret` - Fill in your Trakt Secret key (_Client Scret_)


# Usage

## Automatic (Scheduled)

### Setup

To have traktarr get Movies and Shows for you automatically, on set interval, do the following:

1. `sudo cp /opt/traktarr/systemd/traktarr.service /etc/systemd/system/`

2. `sudo nano /etc/systemd/system/traktarr.service` and edit user/group to match yours.

3. `sudo systemctl daemon-reload`

4. `sudo systemctl enable traktarr.service`

5. `sudo systemctl start traktarr.service`

### Customize

You can customize how the scheduled traktarr is ran by editing the `traktarr.service` file and adding any of the following options:

```
  -d, --add-delay FLOAT  Seconds between each add request to Sonarr / Radarr.
                         [default: 2.5]
  --no-search            Disable search when adding to Sonarr / Radarr.
  --run-now              Do a first run immediately without waiting.
  --no-notifications     Disable notifications.
  --help                 Show this message and exit.
```

You can bring up the list, anytime, by running the following command:

```
traktarr run --help
```

\* Remember, other configuration options need to go into the `config.json` file under the `Automatic` section.

## Manual (CLI)

### General

```
traktarr
```

```
Usage: traktarr [OPTIONS] COMMAND [ARGS]...

  Add new shows & movies to Sonarr/Radarr from Trakt.

Options:
  --version       Show the version and exit.
  --config PATH   Configuration file  [default: /opt/traktarr/config.json]
  --logfile PATH  Log file  [default: /opt/traktarr/activity.log]
  --help          Show this message and exit.

Commands:
  movie                 Add a single movie to Radarr.
  movies                Add multiple movies to Radarr.
  run                   Run in automatic mode.
  show                  Add a single show to Sonarr.
  shows                 Add multiple shows to Sonarr.
  trakt_authentication  Authenticate traktarr.
  ```

### Movie (Single Movie)

```
traktarr movie --help
```

```
Usage: traktarr movie [OPTIONS]

  Add a single movie to Radarr.

Options:
  -id, --movie_id TEXT  Trakt movie_id.  [required]
  -f, --folder TEXT     Add movie with this root folder to Radarr.
  --no-search           Disable search when adding movie to Radarr.
  --help                Show this message and exit.
```

<<<<<<< HEAD
_Note: This command only works with `-id` or `--show_id` specified (i.e. not with lists), and supports both Trakt IDs and IMDB IDs._
=======
<<<<<<< HEAD
_Note: This command only works with `-id` or `--show_id` specified (i.e. not with lists), and support both Trakt IDs and IMDB IDs._
=======
_Note: This command only works with `-id` or `--show_id` specified (i.e. not with lists), and supports both Trakt IDs and IMDB IDs._
>>>>>>> Readme: minor fixes
>>>>>>> d9cc07ab

### Movies (Multiple Movies)

```
traktarr movies --help
```


```
Usage: traktarr movies [OPTIONS]

  Add multiple movies to Radarr.

Options:
  -t, --list-type TEXT      Trakt list to process. For example, anticipated,
                            trending, popular, boxoffice, watchlist or any URL
                            to a list  [required]
  -l, --add-limit INTEGER   Limit number of movies added to Radarr.  [default:
                            0]
  -d, --add-delay FLOAT     Seconds between each add request to Radarr.
                            [default: 2.5]
  -g, --genre TEXT          Only add movies from this genre to Radarr.
  -f, --folder TEXT         Add movies with this root folder to Radarr.
  --no-search               Disable search when adding movies to Radarr.
  --notifications           Send notifications.
  --authenticate-user TEXT  Specify which user to authenticate with to
                            retrieve Trakt lists. Default: first user in the
                            config.
  --help                    Show this message and exit.
```

### Show (Single Show)

```
traktarr show --help
```


```
Usage: traktarr show [OPTIONS]

  Add a single show to Sonarr.

Options:
  -id, --show_id TEXT  Trakt show_id.  [required]
  -f, --folder TEXT    Add show with this root folder to Sonarr.
  --no-search          Disable search when adding show to Sonarr.
  --help               Show this message and exit.
```

<<<<<<< HEAD
_Note: This command only works with `-id` or `--show_id` specified (i.e. not with lists), and supports both Trakt IDs and IMDB IDs._
=======
<<<<<<< HEAD
_Note: This command only works with `-id` or `--show_id` specified (i.e. not with lists), and support both Trakt IDs and IMDB IDs._
=======
_Note: This command only works with `-id` or `--show_id` specified (i.e. not with lists), and supports both Trakt IDs and IMDB IDs._
>>>>>>> Readme: minor fixes
>>>>>>> d9cc07ab


### Shows (Multiple Shows)

```
traktarr shows --help
```


```
Usage: traktarr shows [OPTIONS]

  Add multiple shows to Sonarr.

Options:
  -t, --list-type TEXT      Trakt list to process. For example, anticipated,
                            trending, popular, watchlist or any URL to a list
                            [required]
  -l, --add-limit INTEGER   Limit number of shows added to Sonarr.  [default:
                            0]
  -d, --add-delay FLOAT     Seconds between each add request to Sonarr.
                            [default: 2.5]
  -g, --genre TEXT          Only add shows from this genre to Sonarr.
  -f, --folder TEXT         Add shows with this root folder to Sonarr.
  --no-search               Disable search when adding shows to Sonarr.
  --notifications           Send notifications.
  --authenticate-user TEXT  Specify which user to authenticate with to
                            retrieve Trakt lists. Default: first user in the
                            config
  --help                    Show this message and exit.
```

## Examples (Manual)

- Add the movie "Black Panther (2018)":

  ```
  traktarr movie -id black-panther-2018
  ```

- Add the show "The 100":

  ```
  traktarr show -id the-100
  ```

- Add boxoffice movies, labeled with the comedy genre, limited to 10 items, and send notifications:

  ```
  traktarr movies -t boxoffice -g comedy -l 10 --notifications
  ```

- Add popular shows, limited to 2 items, and don't start the search in Sonarr:

  ```
  traktarr shows -t popular -l 2 --no-search
  ```

- Add all shows from the watchlist of `user1`:

  ```
  traktarr shows -t watchlist --authenticate-user user1
  ```

- Add all movies from the public list `https://trakt.tv/users/rkerwin/lists/top-100-movies`:

  ```
  traktarr movies -t https://trakt.tv/users/rkerwin/lists/top-100-movies
  ```

- Add all movies from the private list `https://trakt.tv/users/user1/lists/private-movies-list` of `user1`:

  ```
  traktarr movies -t https://trakt.tv/users/user1/lists/private-movies-list --authenticate-user=user1
  ```<|MERGE_RESOLUTION|>--- conflicted
+++ resolved
@@ -25,12 +25,8 @@
 
 ---
 
-<<<<<<< HEAD
- [![made-with-python](https://img.shields.io/badge/Made%20with-Python-blue.svg)](https://www.python.org/) [![License: GPL v3](https://img.shields.io/badge/License-GPL%20v3-blue.svg)](https://github.com/l3uddz/traktarr/blob/master/LICENSE)
-=======
 [![made-with-python](https://img.shields.io/badge/Made%20with-Python-blue.svg)](https://www.python.org/)
 [![License: GPL v3](https://img.shields.io/badge/License-GPL%20v3-blue.svg)](https://github.com/l3uddz/traktarr/blob/master/LICENSE)
->>>>>>> d9cc07ab
 [![Feature Requests](https://img.shields.io/badge/Requests-Feathub-blue.svg)](http://feathub.com/l3uddz/traktarr)
 [![Discord](https://img.shields.io/discord/381077432285003776.svg)](https://discord.gg/xmNYmSJ)
 
@@ -753,15 +749,7 @@
   --help                Show this message and exit.
 ```
 
-<<<<<<< HEAD
 _Note: This command only works with `-id` or `--show_id` specified (i.e. not with lists), and supports both Trakt IDs and IMDB IDs._
-=======
-<<<<<<< HEAD
-_Note: This command only works with `-id` or `--show_id` specified (i.e. not with lists), and support both Trakt IDs and IMDB IDs._
-=======
-_Note: This command only works with `-id` or `--show_id` specified (i.e. not with lists), and supports both Trakt IDs and IMDB IDs._
->>>>>>> Readme: minor fixes
->>>>>>> d9cc07ab
 
 ### Movies (Multiple Movies)
 
@@ -812,15 +800,7 @@
   --help               Show this message and exit.
 ```
 
-<<<<<<< HEAD
 _Note: This command only works with `-id` or `--show_id` specified (i.e. not with lists), and supports both Trakt IDs and IMDB IDs._
-=======
-<<<<<<< HEAD
-_Note: This command only works with `-id` or `--show_id` specified (i.e. not with lists), and support both Trakt IDs and IMDB IDs._
-=======
-_Note: This command only works with `-id` or `--show_id` specified (i.e. not with lists), and supports both Trakt IDs and IMDB IDs._
->>>>>>> Readme: minor fixes
->>>>>>> d9cc07ab
 
 
 ### Shows (Multiple Shows)
